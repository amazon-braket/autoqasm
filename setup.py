--- conflicted
+++ resolved
@@ -37,13 +37,8 @@
         "gast",
         "termcolor",
         "openqasm_pygments",
-<<<<<<< HEAD
-        "pyqir",
-        "llvmlite",
-=======
         "llvmlite",
         "pyqir",
->>>>>>> eea6d705
     ],
     extras_require={
         "test": [
