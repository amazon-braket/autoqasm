[aliases]
test=pytest

[tool:pytest]
xfail_strict = true
# https://pytest-xdist.readthedocs.io/en/latest/known-limitations.html
addopts =
    --verbose -n auto --durations=0 --durations-min=1
testpaths = test/unit_tests

[isort]
line_length = 100
multi_line_output = 3
include_trailing_comma = true
<<<<<<< HEAD
skip_glob = src/braket/experimental/autoqasm/autograph/*
=======
profile = black
>>>>>>> 1d9a8ebb
  
[flake8]
ignore =
    # not pep8, black adds whitespace before ':'
    E203,
    # not pep8, https://www.python.org/dev/peps/pep-0008/#pet-peeves
    E231,
    # not pep8, black adds line break before binary operator
    W503,
    # Google Python style is not RST until after processed by Napoleon
    # See https://github.com/peterjc/flake8-rst-docstrings/issues/17
    RST201,RST203,RST301,
max_line_length = 100
max-complexity = 10
exclude = 
    __pycache__
    .tox
    .git
    bin
    build
    src/braket/experimental/autoqasm/autograph
    venv
rst-roles =
    # Python programming language:
    py:func,py:mod,mod<|MERGE_RESOLUTION|>--- conflicted
+++ resolved
@@ -12,11 +12,8 @@
 line_length = 100
 multi_line_output = 3
 include_trailing_comma = true
-<<<<<<< HEAD
 skip_glob = src/braket/experimental/autoqasm/autograph/*
-=======
 profile = black
->>>>>>> 1d9a8ebb
   
 [flake8]
 ignore =
