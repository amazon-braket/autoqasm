--- conflicted
+++ resolved
@@ -182,11 +182,7 @@
             use_cached_value (bool, optional): If `True`, uses the value most recently retrieved
                 from the Amazon Braket `GetQuantumTask` operation. If `False`, calls the
                 `GetQuantumTask` operation  to retrieve metadata, which also updates the cached
-<<<<<<< HEAD
                 value. Default = `False`.
-=======
-                value. Default = False.
->>>>>>> a35dc5f3
         Returns:
             Dict[str, Any]: The response from the Amazon Braket `GetQuantumTask` operation.
             If `use_cached_value` is `True`, Amazon Braket is not called and the most recently
@@ -204,11 +200,7 @@
             use_cached_value (bool, optional): If `True`, uses the value most recently retrieved
                 from the Amazon Braket `GetQuantumTask` operation. If `False`, calls the
                 `GetQuantumTask` operation to retrieve metadata, which also updates the cached
-<<<<<<< HEAD
                 value. Default = `False`.
-=======
-                value. Default = False.
->>>>>>> a35dc5f3
         Returns:
             str: The value of `status` in `metadata()`. This is the value of the `status` key
             in the Amazon Braket `GetQuantumTask` operation. If `use_cached_value` is `True`,
@@ -263,7 +255,6 @@
         """
         return asyncio.create_task(self._wait_for_completion())
 
-<<<<<<< HEAD
     def _get_results_formatter(
         self,
     ) -> Union[GateModelQuantumTaskResult.from_string, AnnealingQuantumTaskResult.from_string]:
@@ -291,19 +282,6 @@
                 state within the specified time limit, the result from the S3 bucket is loaded and
                 returned. `None` is returned if a timeout occurs or task state is in
                 `AwsQuantumTask.NO_RESULT_TERMINAL_STATES`.
-=======
-    async def _wait_for_completion(
-        self,
-    ) -> Union[GateModelQuantumTaskResult, AnnealingQuantumTaskResult]:
-        """
-        Waits for the quantum task to be completed, then returns the result from the S3 bucket.
-        Returns:
-            Union[GateModelQuantumTaskResult, AnnealingQuantumTaskResult]: If the task is in
-                the `AwsQuantumTask.RESULTS_READY_STATES` state within the specified time limit,
-                the result from the S3 bucket is loaded and returned. `None` is returned if a
-                timeout occurs or task state is in `AwsQuantumTask.TERMINAL_STATES` but not
-                `AwsQuantumTask.RESULTS_READY_STATES`.
->>>>>>> a35dc5f3
         Note:
             Timeout and sleep intervals are defined in the constructor fields
                 `poll_timeout_seconds` and `poll_interval_seconds` respectively.
