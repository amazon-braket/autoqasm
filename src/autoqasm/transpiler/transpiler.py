# Copyright Amazon.com Inc. or its affiliates. All Rights Reserved.
#
# Licensed under the Apache License, Version 2.0 (the "License"). You
# may not use this file except in compliance with the License. A copy of
# the License is located at
#
#     http://aws.amazon.com/apache2.0/
#
# or in the "license" file accompanying this file. This file is
# distributed on an "AS IS" BASIS, WITHOUT WARRANTIES OR CONDITIONS OF
# ANY KIND, either express or implied. See the License for the specific
# language governing permissions and limitations under the License.

"""The PyToOqpy transpiler.

TODO @shaffry: this file is mostly copied from the class PyToTF
in the TensorFlow implementation of autograph. Consider refactoring
to reduce duplication if possible.
"""

from __future__ import annotations

import functools
import importlib
import inspect
from collections.abc import Callable
from typing import Any

import gast
from malt.converters import (
    asserts,
    call_trees,
    conditional_expressions,
    continue_statements,
    control_flow,
    directives,
    functions,
    lists,
    logical_expressions,
    slices,
    variables,
)
from malt.core import ag_ctx, converter, unsupported_features_checker
from malt.impl.api import _attach_error_metadata, _log_callargs, is_autograph_artifact
from malt.operators import function_wrappers
from malt.pyct import anno, cfg, qual_names, transpiler
from malt.pyct.static_analysis import activity, reaching_definitions
from malt.utils import ag_logging as logging

from autoqasm import operators, program, types
from autoqasm.converters import (
<<<<<<< HEAD
=======
    arithmetic,
>>>>>>> 360cab18
    assignments,
    break_statements,
    comparisons,
    return_statements,
<<<<<<< HEAD
    typecast,
=======
>>>>>>> 360cab18
)


class PyToOqpy(transpiler.PyToPy):
    """The AutoQASM transpiler which converts a Python function into an oqpy program."""

    def __init__(self):
        super(PyToOqpy, self).__init__()
        self._extra_locals = None

    def get_transformed_name(self, node: gast.Lambda | gast.FunctionDef) -> str:
        return "oq__" + super(PyToOqpy, self).get_transformed_name(node)

    def get_extra_locals(self) -> dict:
        """Returns extra static local variables to be made to transformed code.

        Returns:
            dict: Additional variables to make available to the transformed code.
        """
        if self._extra_locals is None:
            module_spec = importlib.machinery.ModuleSpec("autograph", None)
            ag_internal = importlib.util.module_from_spec(module_spec)
            ag_internal.__dict__.update(inspect.getmodule(PyToOqpy).__dict__)
            ag_internal.ConversionOptions = converter.ConversionOptions
            ag_internal.STD = converter.STANDARD_OPTIONS
            ag_internal.Feature = converter.Feature
            ag_internal.program = program
            ag_internal.FunctionScope = function_wrappers.FunctionScope
            ag_internal.with_function_scope = function_wrappers.with_function_scope
            # We don't want to create a submodule because we want the operators to be
            # accessible as ag__.<operator>
            ag_internal.__dict__.update(operators.__dict__)

            self._extra_locals = {"ag__": ag_internal}
        return self._extra_locals

    def get_caching_key(self, ctx: ag_ctx.ControlStatusCtx) -> converter.ConversionOptions:
        return ctx.options

    def _initial_analysis(
        self, node: gast.Lambda | gast.FunctionDef, ctx: ag_ctx.ControlStatusCtx
    ) -> gast.Lambda | gast.FunctionDef:
        graphs = cfg.build(node)
        node = qual_names.resolve(node)
        node = activity.resolve(node, ctx, None)
        node = reaching_definitions.resolve(node, ctx, graphs)
        anno.dup(
            node,
            {
                anno.Static.DEFINITIONS: anno.Static.ORIG_DEFINITIONS,
            },
        )
        return node

    def transform_ast(
        self, node: gast.Lambda | gast.FunctionDef, ctx: ag_ctx.ControlStatusCtx
    ) -> gast.Lambda | gast.FunctionDef:
        """Performs an actual transformation of a function's AST.

        Args:
            node (Lambda | FunctionDef): One or more ast.AST nodes
                representing the AST to be transformed.
            ctx (ControlStatusCtx): transformer context.

        Returns:
            Lambda | FunctionDef: The root of the transformed AST.
        """
        unsupported_features_checker.verify(node)
        node = self._initial_analysis(node, ctx)

        # autograph converters
        node = functions.transform(node, ctx)
        node = directives.transform(node, ctx)
        node = break_statements.transform(node, ctx)
        node = asserts.transform(node, ctx)
        # Note: sequencing continue canonicalization before for loop one avoids
        # dealing with the extra loop increment operation that the for
        # canonicalization creates.
        node = continue_statements.transform(node, ctx)
        node = return_statements.transform(node, ctx)
        node = typecast.transform(node, ctx)
        node = assignments.transform(node, ctx)
        node = lists.transform(node, ctx)
        node = slices.transform(node, ctx)
        node = call_trees.transform(node, ctx)
        node = control_flow.transform(node, ctx)
        node = conditional_expressions.transform(node, ctx)
        node = comparisons.transform(node, ctx)
        node = arithmetic.transform(node, ctx)
        node = logical_expressions.transform(node, ctx)
        node = variables.transform(node, ctx)

        return node


def _convert_actual(entity: Callable, program_ctx: ag_ctx.ControlStatusCtx | None) -> Callable:
    """Applies AutoGraph to entity."""
    if not hasattr(entity, "__code__"):
        raise ValueError(
            "Cannot apply autograph to a function that doesn't "
            "expose a __code__ object. If this is a @tf.function,"
            " try passing f.python_function instead."
        )

    transformed, module, source_map = _TRANSPILER.transform(entity, program_ctx)

    assert not hasattr(transformed, "ag_module")
    assert not hasattr(transformed, "ag_source_map")
    transformed.ag_module = module
    transformed.ag_source_map = source_map
    return transformed


#
# Generated code support
#


def converted_call(
    f: Callable,
    args: tuple,
    kwargs: dict | None,
    caller_fn_scope: function_wrappers.FunctionScope | None = None,
    options: converter.ConversionOptions | None = None,
) -> Any:
    """Converts a function call inline.

    For internal use only.

    Note: The argument list is optimized for readability of generated code, which
    may look like this:

        `ag__.converted_call(f, (arg1, arg2), None, fscope)`
        `ag__.converted_call(f, (), dict(arg1=val1, **kwargs), fscope)`
        `ag__.converted_call(f, (arg1, arg2) + varargs, dict(**kwargs), lscope)`

    Args:
        f (Callable): The function to convert.
        args (tuple): the original positional arguments of f.
        kwargs (dict | None): the original keyword arguments of f.
        caller_fn_scope (FunctionScope | None): the function scope of the converted
            function in which this call was originally made. Defaults to None.
        options (ConversionOptions | None): conversion options. If not
            specified, the value of caller_fn_scope.callopts is used. Either options
            or caller_fn_scope must be present. Defaults to None.

    Returns:
        Any: the result of executing a possibly-converted `f` with the given arguments.
    """
    logging.log(1, "Converted call: %s\n    args: %s\n    kwargs: %s\n", f, args, kwargs)

    assert options is not None or caller_fn_scope is not None
    options = options or caller_fn_scope.callopts

    if ag_ctx.control_status_ctx().status == ag_ctx.Status.DISABLED:
        logging.log(2, "Allowlisted: %s: AutoGraph is disabled in context", f)
        return _call_unconverted(f, args, kwargs, options, False)

    if is_autograph_artifact(f):
        logging.log(2, "Permanently allowed: %s: AutoGraph artifact", f)
        return _call_unconverted(f, args, kwargs, options)

    # If this is a partial, unwrap it and redo all the checks.
    if isinstance(f, functools.partial):
        return _converted_partial(f, args, kwargs, caller_fn_scope, options)

    # internal_convert_user_code is for example turned off when issuing a dynamic
    # call conversion from generated code while in nonrecursive mode. In that
    # case we evidently don't want to recurse, but we still have to convert
    # things like builtins.
    if not options.internal_convert_user_code:
        return _call_unconverted(f, args, kwargs, options)

    target_entity, effective_args = _inspect_callable(f, args)
    converted_f, exc = _try_convert_actual(target_entity, effective_args, kwargs, options)
    if exc:
        raise exc

    try:
        effective_kwargs = kwargs or {}
        result = converted_f(*effective_args, **effective_kwargs)
    except Exception as e:
        _attach_error_metadata(e, converted_f)
        raise

    return types.wrap_value(result)


def _converted_partial(
    f: Callable,
    args: tuple,
    kwargs: dict | None,
    caller_fn_scope: function_wrappers.FunctionScope | None = None,
    options: converter.ConversionOptions | None = None,
) -> Any:
    # Use copy to avoid mutating the underlying keywords.
    new_kwargs = f.keywords.copy()
    new_kwargs.update(kwargs)
    new_args = f.args + args
    logging.log(3, "Forwarding call of partial %s with\n%s\n%s\n", f, new_args, new_kwargs)
    return converted_call(
        f.func, new_args, new_kwargs, caller_fn_scope=caller_fn_scope, options=options
    )


def _inspect_callable(f: Callable, args: tuple) -> tuple[Callable, tuple]:
    target_entity = None
    effective_args = None

    if inspect.ismethod(f) or inspect.isfunction(f):
        target_entity = f
        effective_args = args

        f_self = getattr(f, "__self__", None)
        if f_self is not None:
            effective_args = (f_self,) + effective_args

    return target_entity, effective_args


def _try_convert_actual(
    target_entity: Callable,
    effective_args: tuple,
    kwargs: dict,
    options: converter.ConversionOptions,
) -> tuple[Callable, Exception | None]:
    converted_f = None
    exc = None
    try:
        program_ctx = converter.ProgramContext(options=options)
        converted_f = _convert_actual(target_entity, program_ctx)
        if logging.has_verbosity(2):
            _log_callargs(converted_f, effective_args, kwargs)
    except Exception as e:
        logging.log(1, "Error transforming entity %s", target_entity, exc_info=True)
        exc = e
    return converted_f, exc


def _call_unconverted(
    f: Callable,
    args: tuple,
    kwargs: dict,
    options: converter.ConversionOptions,
    update_cache: bool = True,
) -> Any:
    """Calls the original function without converting with AutoGraph."""
    if kwargs is not None:
        return f(*args, **kwargs)
    return f(*args)


_TRANSPILER = PyToOqpy()<|MERGE_RESOLUTION|>--- conflicted
+++ resolved
@@ -49,18 +49,12 @@
 
 from autoqasm import operators, program, types
 from autoqasm.converters import (
-<<<<<<< HEAD
-=======
     arithmetic,
->>>>>>> 360cab18
     assignments,
     break_statements,
     comparisons,
     return_statements,
-<<<<<<< HEAD
     typecast,
-=======
->>>>>>> 360cab18
 )
 
 
