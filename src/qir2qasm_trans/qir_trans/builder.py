--- conflicted
+++ resolved
@@ -102,14 +102,8 @@
 @dataclass
 class BranchInfo:
     """Branch metadata for a basic block."""
-<<<<<<< HEAD
     branch_condition: Optional[ast.Expression]  # Conditional expression 
     branch_targets: List[str]   # Target block labels (true/false)
-=======
-
-    branch_condition: Optional[ast.Expression]  # Conditional expression
-    br_tgt: List[str]  # Target block labels (true/false)
->>>>>>> eea6d705
 
 
 class SymbolTable:
