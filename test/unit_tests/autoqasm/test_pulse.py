--- conflicted
+++ resolved
@@ -195,17 +195,10 @@
     expected = textwrap.dedent(
         """
         OPENQASM 3.0;
-<<<<<<< HEAD
-        input float duration_;
-        input float duration2;
-        cal {
-            delay[duration_ * 1s] $3, $4;
-=======
         input float duration1;
         input float duration2;
         cal {
             delay[duration1 * 1s] $3, $4;
->>>>>>> 012369d8
             delay[duration2 * 1s] $3, $4;
         }
         """
@@ -223,15 +216,9 @@
     expected = textwrap.dedent(
         """
         OPENQASM 3.0;
-<<<<<<< HEAD
-        float duration_ = 0.123;
-        cal {
-            delay[duration_ * 1s] $3, $4;
-=======
         float duration1 = 0.123;
         cal {
             delay[duration1 * 1s] $3, $4;
->>>>>>> 012369d8
         }
         """
     ).strip()
@@ -251,15 +238,6 @@
     expected = textwrap.dedent(
         """
         OPENQASM 3.0;
-<<<<<<< HEAD
-        input float duration_;
-        input float duration2;
-        cal {
-            delay[duration_ * 1s] $3, $4;
-        }
-        bool __bool_0__;
-        __bool_0__ = duration_ > duration2;
-=======
         input float duration1;
         input float duration2;
         cal {
@@ -267,7 +245,6 @@
         }
         bool __bool_0__;
         __bool_0__ = duration1 > duration2;
->>>>>>> 012369d8
         if (__bool_0__) {
             cal {
                 delay[duration2 * 1s] $3, $4;
