--- conflicted
+++ resolved
@@ -327,15 +327,9 @@
         rx("$1", a)
 
     expected = """OPENQASM 3.0;
-<<<<<<< HEAD
-input float[64] theta;
-defcal rx(angle[32] angle) $1 {
-    delay[angle * 1s] $1;
-=======
 input float a;
 defcal rx(angle[32] theta) $1 {
     delay[theta * 1s] $1;
->>>>>>> 012369d8
 }
 rx(a) $1;"""
     qasm = my_program.build().with_calibrations(cal_1).to_ir()
@@ -457,15 +451,9 @@
     assert qasm1 == qasm2
 
     expected = """OPENQASM 3.0;
-<<<<<<< HEAD
-float[64] theta = 0.6;
-defcal rx(angle[32] angle) $1 {
-    delay[angle * 1s] $1;
-=======
 float a = 0.6;
 defcal rx(angle[32] theta) $1 {
     delay[theta * 1s] $1;
->>>>>>> 012369d8
 }
 rx(a) $1;"""
     assert expected == qasm1
